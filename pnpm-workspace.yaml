packages:
  - packages/*
  - e2e
  - website
  - '!packages/http-client-csharp/**'
  - '!packages/http-client-java/**'
  - '!packages/http-client-python/**'

overrides:
<<<<<<< HEAD
  cross-spawn@>=7.0.0 <7.0.5: ^7.0.5
  "@alloy-js/core": "^0.22.0-dev.3"
  "@alloy-js/python": "0.3.0-dev.2"
  rollup: 4.49.0

registry: https://registry.npmjs.org/
=======
  "cross-spawn@>=7.0.0 <7.0.5": "^7.0.5"
  rollup: 4.49.0 # Regression in 4.50.0 https://github.com/rollup/rollup/issues/6099
  "@alloy-js/python": "0.2.0"
  "@alloy-js/core": "0.21.0"
  "@alloy-js/babel-plugin": "0.2.1"
>>>>>>> ffa0943a
<|MERGE_RESOLUTION|>--- conflicted
+++ resolved
@@ -7,17 +7,8 @@
   - '!packages/http-client-python/**'
 
 overrides:
-<<<<<<< HEAD
-  cross-spawn@>=7.0.0 <7.0.5: ^7.0.5
+  "cross-spawn@>=7.0.0 <7.0.5": "^7.0.5"
+  rollup: 4.49.0 # Regression in 4.50.0 https://github.com/rollup/rollup/issues/6099
   "@alloy-js/core": "^0.22.0-dev.3"
   "@alloy-js/python": "0.3.0-dev.2"
-  rollup: 4.49.0
-
-registry: https://registry.npmjs.org/
-=======
-  "cross-spawn@>=7.0.0 <7.0.5": "^7.0.5"
-  rollup: 4.49.0 # Regression in 4.50.0 https://github.com/rollup/rollup/issues/6099
-  "@alloy-js/python": "0.2.0"
-  "@alloy-js/core": "0.21.0"
-  "@alloy-js/babel-plugin": "0.2.1"
->>>>>>> ffa0943a
+  "@alloy-js/babel-plugin": "0.2.1"