--- conflicted
+++ resolved
@@ -34,22 +34,10 @@
     env: diagnostics.pipe(resolveArgs(config.environmentVariables, expandOptions.env, true)),
     "output-dir": expandOptions.outputDir ?? config.outputDir ?? "{cwd}/tsp-output",
   };
-<<<<<<< HEAD
-  const outputDir = diagnostics.pipe(
-    resolveValue(expandOptions.outputDir ?? config.outputDir, commonVars),
-  );
-  const nodeModules: string[] = config.nodeModules.map(nodeModuleDir => {
-    return diagnostics.pipe(
-      resolveValue(nodeModuleDir, commonVars),
-    )
-  });
-
-  const result = { ...config, outputDir, nodeModules };
-=======
   const resolvedCommonVars = diagnostics.pipe(resolveValues(commonVars));
   const outputDir = resolvedCommonVars["output-dir"];
-  const result = { ...config, outputDir };
->>>>>>> f90e87ad
+  const nodeModules = config.nodeModules;
+  const result = { ...config, outputDir, nodeModules };
   if (config.options) {
     const options: Record<string, EmitterOptions> = {};
     for (const [name, emitterOptions] of Object.entries(config.options)) {
