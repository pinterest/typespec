--- conflicted
+++ resolved
@@ -78,23 +78,11 @@
       required: [],
       additionalProperties: emitterOptionsSchema,
     },
-<<<<<<< HEAD
-    emitters: {
-      type: "object",
-      nullable: true,
-      deprecated: true,
-      required: [],
-      additionalProperties: {
-        oneOf: [{ type: "boolean" }, emitterOptionsSchema],
-      },
-    },
     "node-modules": {
       type: "array",
       nullable: true,
       items: { type: "string" },
     },
-=======
->>>>>>> c6e83470
     linter: {
       type: "object",
       nullable: true,
