import { deepStrictEqual, fail, ok, strictEqual } from "assert";
import { beforeEach, describe, it } from "vitest";
import { getSourceLocation } from "../../src/core/diagnostics.js";
import { Diagnostic, Model, Operation, StringLiteral, Type } from "../../src/core/types.js";
import { isUnknownType } from "../../src/index.js";
import {
  BasicTestRunner,
  TestHost,
  createTestHost,
  createTestRunner,
  expectDiagnosticEmpty,
  expectDiagnostics,
  expectTypeEquals,
  extractCursor,
  extractSquiggles,
} from "../../src/testing/index.js";

describe("compiler: templates", () => {
  let testHost: TestHost;

  beforeEach(async () => {
    testHost = await createTestHost();
  });

  function getLineAndCharOfDiagnostic(diagnostic: Diagnostic) {
    const source = getSourceLocation(diagnostic.target);
    if (source === undefined) {
      fail(`Couldn't resolve the source of diagnostic ${diagnostic}`);
    }
    return source.file.getLineAndCharacterOfPosition(source.pos);
  }

  it("emit diagnostics when using template params on non templated model", async () => {
    testHost.addTypeSpecFile(
      "main.tsp",
      `
        model A {}
        model B { 
          foo: A<string>
        };
      `,
    );
    const diagnostics = await testHost.diagnose("main.tsp");
    strictEqual(diagnostics.length, 1);
    strictEqual(diagnostics[0].code, "invalid-template-args");
    strictEqual(diagnostics[0].message, "Can't pass template arguments to non-templated type");
    // Should point to the start of A<string>
    deepStrictEqual(getLineAndCharOfDiagnostic(diagnostics[0]), {
      line: 3,
      character: 15,
    });
  });

  it("emit diagnostics when using template without passing any arguments", async () => {
    testHost.addTypeSpecFile(
      "main.tsp",
      `
        model A<T> {}
        model B { 
          foo: A
        };
      `,
    );
    const diagnostics = await testHost.diagnose("main.tsp");
    strictEqual(diagnostics.length, 1);
    strictEqual(diagnostics[0].code, "invalid-template-args");
    strictEqual(diagnostics[0].message, "Template argument 'T' is required and not specified.");
    // Should point to the start of A
    deepStrictEqual(getLineAndCharOfDiagnostic(diagnostics[0]), {
      line: 3,
      character: 15,
    });
  });

  it("emit diagnostics when using template with too many arguments", async () => {
    testHost.addTypeSpecFile(
      "main.tsp",
      `
        model A<T> {}
        model B { 
          foo: A<string, string>
        };
      `,
    );
    const diagnostics = await testHost.diagnose("main.tsp");
    strictEqual(diagnostics.length, 1);
    strictEqual(diagnostics[0].code, "invalid-template-args");
    strictEqual(diagnostics[0].message, "Too many template arguments provided.");

    // Should point to the start of A<string, string>
    deepStrictEqual(getLineAndCharOfDiagnostic(diagnostics[0]), {
      line: 3,
      character: 15,
    });
  });

  it("allows default template parameters", async () => {
    testHost.addTypeSpecFile(
      "main.tsp",
      `
        @test model A<T, U = "hi"> { a: T, b: U }
        model B { 
          foo: A<"bye">
        };
      `,
    );

    const { A } = (await testHost.compile("main.tsp")) as { A: Model };
    const a = A.properties.get("a")!;
    const b = A.properties.get("b")!;
    strictEqual(a.type.kind, "String");
    strictEqual((a.type as StringLiteral).value, "bye");
    strictEqual(b.type.kind, "String");
    strictEqual((b.type as StringLiteral).value, "hi");
  });

  it("indeterminate defaults", async () => {
    testHost.addTypeSpecFile(
      "main.tsp",
      `
        model B<T extends valueof string> {}
        @test model A<T extends valueof string = ""> {
          b: B<T>
        }
        alias Test = A;
      `,
    );

    const diagnostics = await testHost.diagnose("main.tsp");
    expectDiagnosticEmpty(diagnostics);
  });

  it("cache indeterminate types", async () => {
    testHost.addTypeSpecFile(
      "main.tsp",
      `
        model Template<T> {t: T}
        @test model Test {
          a: Template<"a">;
          b: Template<"a">;
        }
      `,
    );

    const { Test } = (await testHost.compile("main.tsp")) as { Test: Model };
    expectTypeEquals(Test.properties.get("a")!.type, Test.properties.get("b")!.type);
  });

  it("allows default template parameters that are models", async () => {
    testHost.addTypeSpecFile(
      "main.tsp",
      `
        @test model A<T = string> { a: T }
        model B { 
          foo: A
        };
      `,
    );

    const { A } = (await testHost.compile("main.tsp")) as { A: Model };
    const a = A.properties.get("a")!;
    strictEqual(a.type.kind, "Scalar");
    strictEqual(a.type.name, "string");
  });

  it("template instance should be the exact same when passing value that is the same as the default", async () => {
    testHost.addTypeSpecFile(
      "main.tsp",
      `
        model Foo<A = string, B=string> { a: A, b: B }
        @test model Test { 
          a: Foo;
          b: Foo<string>;
          c: Foo<string, string>;
        };
      `,
    );

    const { Test } = (await testHost.compile("main.tsp")) as { Test: Model };
    const a = Test.properties.get("a")!;
    const b = Test.properties.get("b")!;
    const c = Test.properties.get("c")!;
    strictEqual(a.type, b.type);
    strictEqual(a.type, c.type);
  });

  it("emits diagnostics when using too few template parameters", async () => {
    testHost.addTypeSpecFile(
      "main.tsp",
      `
        @test model A<T, U, V = "hi"> { a: T, b: U, c: V }
        model B { 
          foo: A<"bye">
        };
      `,
    );

    const diagnostics = await testHost.diagnose("main.tsp");
    strictEqual(diagnostics.length, 1);
    strictEqual(diagnostics[0].code, "invalid-template-args");
    strictEqual(diagnostics[0].message, "Template argument 'U' is required and not specified.");
  });

  it("emits diagnostics when non-defaulted template parameter comes after defaulted one", async () => {
    testHost.addTypeSpecFile(
      "main.tsp",
      `
        @test model A<T = "hi", U> { a: T, b: U }
      `,
    );

    const diagnostics = await testHost.diagnose("main.tsp");
    expectDiagnostics(diagnostics, { code: "default-required" });
  });

  it("emits diagnostics when defaulted template use later template parameter", async () => {
    testHost.addTypeSpecFile(
      "main.tsp",
      `
        @test model A<A = B, B = "hi"> { a: A, b: B }
      `,
    );

    const diagnostics = await testHost.diagnose("main.tsp");
    expectDiagnostics(diagnostics, {
      code: "invalid-template-default",
      message:
        "Template parameter defaults can only reference previously declared type parameters.",
    });
  });

  it("emits diagnostics when defaulted template use later template parameter in complex type", async () => {
    testHost.addTypeSpecFile(
      "main.tsp",
      `
        @test model A<A = "one" | B, B = "hi"> { a: A, b: B }
      `,
    );

    const diagnostics = await testHost.diagnose("main.tsp");
    expectDiagnostics(diagnostics, {
      code: "invalid-template-default",
      message:
        "Template parameter defaults can only reference previously declared type parameters.",
    });
  });

  it("emits diagnostics for template parameter defaults that are incorrect", async () => {
    testHost.addTypeSpecFile(
      "main.tsp",
      `
        @test model A<T = Record> { a: T }
      `,
    );

    const diagnostics = await testHost.diagnose("main.tsp");
    expectDiagnostics(diagnostics, {
      code: "invalid-template-args",
      message: "Template argument 'Element' is required and not specified.",
    });
  });

  it("emits diagnostics when passing value to template parameter without constraint", async () => {
    testHost.addTypeSpecFile(
      "main.tsp",
      `
        model A<T> { }
        const a = "abc";
        alias B = A<a>;
      `,
    );

    const diagnostics = await testHost.diagnose("main.tsp");
    expectDiagnostics(diagnostics, {
      code: "value-in-type",
      message:
        "Template parameter has no constraint but a value is passed. Add `extends valueof unknown` to accept any value.",
    });
  });

  describe("instantiating a template with invalid args", () => {
    it("shouldn't pass thru the invalid args", async () => {
      const { pos, source } = extractCursor(`
    model AnObject<T extends {}> { t: T }
    
    alias Bar<T extends {}>  = AnObject<T>;
    
    alias NoConstaint<T> = Bar<┆T>;
  `);
      testHost.addTypeSpecFile("main.tsp", source);
      const diagnostics = await testHost.diagnose("main.tsp");
      // Only one error, Bar<T> can't be created as T is not constraint to object
      expectDiagnostics(diagnostics, {
        code: "invalid-argument",
        message: "Argument of type 'T' is not assignable to parameter of type '{}'",
        pos,
      });
    });

    it("an error type should revert to unknown", async () => {
      testHost.addTypeSpecFile(
        "main.tsp",
        `
          model Test<T> {
            @test prop: T;
          }
          
          model Bar {
            a: Test<notExists>;
          }
        `,
      );
      const [{ prop }, diagnostics] = await testHost.compileAndDiagnose("main.tsp");
      // Only one error
      expectDiagnostics(diagnostics, {
        code: "invalid-ref",
        message: "Unknown identifier notExists",
      });

      strictEqual(prop.kind, "ModelProperty");
      ok(isUnknownType(prop.type), "Prop type should be unknown");
    });

    it("operation should still be able to be used(no extra diagnostic)", async () => {
      const { pos, source } = extractCursor(`
    op Action<T extends {}>(): T;

    op foo is Action<┆"abc">;
  `);
      testHost.addTypeSpecFile("main.tsp", source);
      const diagnostics = await testHost.diagnose("main.tsp");
      // Only one error, Bar<T> can't be created as T is not constraint to object
      expectDiagnostics(diagnostics, {
        code: "invalid-argument",
        message: `Argument of type '"abc"' is not assignable to parameter of type '{}'`,
        pos,
      });
    });
  });

  it("can reference other parameters", async () => {
    testHost.addTypeSpecFile(
      "main.tsp",
      `
        @test model A<T, X = T> { a: T, b: X }
        model B { 
          foo: A<"bye">
        };
      `,
    );

    const { A } = (await testHost.compile("main.tsp")) as { A: Model };
    const a = A.properties.get("a")!;
    const b = A.properties.get("b")!;
    strictEqual(a.type.kind, "String");
    strictEqual((a.type as StringLiteral).value, "bye");
    strictEqual(b.type.kind, "String");
    strictEqual((b.type as StringLiteral).value, "bye");
  });

  it("can reference other parameters in default in a model expression", async () => {
    testHost.addTypeSpecFile(
      "main.tsp",
      `
        @test model A<T, X = {t: T}> { b: X }
        model B { 
          foo: A<"bye">
        };
      `,
    );

    const { A } = (await testHost.compile("main.tsp")) as { A: Model };
    const b = A.properties.get("b")!;
    strictEqual(b.type.kind, "Model" as const);
    const t = b.type.properties.get("t")!.type;
    strictEqual(t.kind, "String" as const);
    strictEqual(t.value, "bye");
  });

  it("can reference other parameters in default via another template", async () => {
    testHost.addTypeSpecFile(
      "main.tsp",
      `
        @test model A<T, X = Foo<T>> { b: X }
        model B {
          foo: A<"bye">
        };

        model Foo<T> {
          t: T;
        }
      `,
    );

    const { A } = (await testHost.compile("main.tsp")) as { A: Model };
    const b = A.properties.get("b")!;
    strictEqual(b.type.kind, "Model" as const);
    const t = b.type.properties.get("t")!.type;
    strictEqual(t.kind, "String" as const);
    strictEqual(t.value, "bye");
  });

  it("can reference parent parameters in default", async () => {
    testHost.addTypeSpecFile(
      "main.tsp",
      `
        @test interface A<T> {
          op foo<R = T, P = R>(params: P): R;
        }
        alias B = A<string>;
        @test op MyOp is B.foo;
      `,
    );
    const { MyOp } = (await testHost.compile("main.tsp")) as { MyOp: Operation };
    const params = MyOp.parameters.properties.get("params");
    ok(params, "Expected params to be defined");
    strictEqual(params.type.kind, "Scalar");
    strictEqual(params.type.name, "string");
    strictEqual(MyOp.returnType.kind, "Scalar");
    strictEqual(MyOp.returnType.name, "string");
  });

<<<<<<< HEAD
=======
  it("can use parent parameters default in default", async () => {
    testHost.addTypeSpecFile(
      "main.tsp",
      `
        @test interface MyInterface<A, B = string> {
          op foo<R = B, P = R>(params: P): R;
        }
        alias AliasedInterface = MyInterface<string>;
        @test op MyOp is AliasedInterface.foo;
      `,
    );
    const { MyOp } = (await testHost.compile("main.tsp")) as { MyOp: Operation };
    const params = MyOp.parameters.properties.get("params");
    ok(params, "Expected params to be defined");
    strictEqual(params.type.kind, "Scalar");
    strictEqual(params.type.name, "string");
    strictEqual(MyOp.returnType.kind, "Scalar");
    strictEqual(MyOp.returnType.name, "string");
  });

>>>>>>> 5fad4056
  it("can override default provided by parent parameters", async () => {
    testHost.addTypeSpecFile(
      "main.tsp",
      `
        @test interface A<T> {
          op foo<U = T>(): U;
        }
        alias B = A<string>;
        @test op MyOp is B.foo<bytes>;
      `,
    );
    const { MyOp } = (await testHost.compile("main.tsp")) as { MyOp: Operation };
    strictEqual(MyOp.returnType.kind, "Scalar");
    strictEqual(MyOp.returnType.name, "bytes");
  });

  it("emit diagnostics if referencing itself", async () => {
    testHost.addTypeSpecFile(
      "main.tsp",
      `
        @test model A<T = T> { a: T }
        model B { 
          foo: A
        };
      `,
    );

    const diagnostics = await testHost.diagnose("main.tsp");
    expectDiagnostics(diagnostics, {
      code: "invalid-template-default",
      message:
        "Template parameter defaults can only reference previously declared type parameters.",
    });
  });

  it("emit diagnostics if args reference each other", async () => {
    testHost.addTypeSpecFile(
      "main.tsp",
      `
        @test model A<T = K, K = T> { a: T }
        model B { 
          foo: A
        };
      `,
    );

    const diagnostics = await testHost.diagnose("main.tsp");
    expectDiagnostics(diagnostics, {
      code: "invalid-template-default",
      message:
        "Template parameter defaults can only reference previously declared type parameters.",
    });
  });

  it("emit diagnostics if referencing itself nested", async () => {
    testHost.addTypeSpecFile(
      "main.tsp",
      `
        @test model A<T = {foo: T}> { a: T }
        model B { 
          foo: A
        };
      `,
    );

    const diagnostics = await testHost.diagnose("main.tsp");
    expectDiagnostics(diagnostics, {
      code: "invalid-template-default",
      message:
        "Template parameter defaults can only reference previously declared type parameters.",
    });
  });

  describe("constraints", () => {
    let runner: BasicTestRunner;

    beforeEach(async () => {
      runner = await createTestRunner();
    });

    it("compile when the constrain is satisfied in the default value", async () => {
      await runner.compile(`
        model A<T extends string = "abc"> { a: T }
      `);
    });

    it("compile when the constrain is satisfied in template arg", async () => {
      await runner.compile(`
        model A<T extends string> { a: T }

        model B {
          a: A<"def">
        }
      `);
    });

    it("emits diagnostic when constraint reference itself", async () => {
      testHost.addTypeSpecFile("main.tsp", `model Test<A extends A> {}`);

      const diagnostics = await testHost.diagnose("main.tsp");
      expectDiagnostics(diagnostics, {
        code: "circular-constraint",
        message: "Type parameter 'A' has a circular constraint.",
      });
    });

    it("emits diagnostic when constraint reference other parameter in circular constraint", async () => {
      testHost.addTypeSpecFile("main.tsp", `model Test<A extends B, B extends A> {}`);

      const diagnostics = await testHost.diagnose("main.tsp");
      expectDiagnostics(diagnostics, {
        code: "circular-constraint",
        message: "Type parameter 'A' has a circular constraint.",
      });
    });

    it("emits diagnostic when constraint reference itself inside an expression", async () => {
      testHost.addTypeSpecFile("main.tsp", `model Test<A extends {name: A}> {}`);

      const diagnostics = await testHost.diagnose("main.tsp");
      expectDiagnostics(diagnostics, {
        code: "circular-constraint",
        message: "Type parameter 'A' has a circular constraint.",
      });
    });

    it("emit diagnostics if template default is not assignable to constraint", async () => {
      const { source, pos, end } = extractSquiggles(`
        model A<T extends string = ~~~123~~~> { a: T }
      `);
      const diagnostics = await runner.diagnose(source);
      expectDiagnostics(diagnostics, {
        code: "unassignable",
        message: "Type '123' is not assignable to type 'string'",
        pos,
        end,
      });
    });

    it("emit diagnostics if template reference arg is not assignable to constraint", async () => {
      const { source, pos, end } = extractSquiggles(`
        model A<T extends string> { a: T }

        model B {
          a: A<~~~456~~~>
        }
      `);
      const diagnostics = await runner.diagnose(source);
      expectDiagnostics(diagnostics, {
        code: "invalid-argument",
        message: "Argument of type '456' is not assignable to parameter of type 'string'",
        pos,
        end,
      });
    });

    it("use constrain as type when referencing another template", async () => {
      await runner.compile(`
        model A<T extends string> { b: B<T> }
        model B<T extends string> {}
      `);
    });

    it("use constrain as type when referencing another template parameter", async () => {
      await runner.compile(`
        model Foo<A extends string, B extends string = A> { b: B }
      `);
    });

    it("emit diagnostics if using another template with a constraint but template parameter constraint is not compatible", async () => {
      const { source, pos, end } = extractSquiggles(`
        model A<T> { b: B<~~~T~~~> }
        model B<T extends string> {}
      `);
      const diagnostics = await runner.diagnose(source);
      expectDiagnostics(diagnostics, {
        code: "invalid-argument",
        message: "Argument of type 'T' is not assignable to parameter of type 'string'",
        pos,
        end,
      });
    });
  });

  describe("doesn't run decorators when checking template declarations", () => {
    async function expectMarkDecoratorNotCalled(code: string) {
      testHost.addJsFile("mark.js", {
        $mark: () => fail("Should not have called decorator"),
      });

      testHost.addTypeSpecFile(
        "main.tsp",
        `
      import "./mark.js";
      ${code}
     `,
      );

      await testHost.compile("main.tsp");
    }

    it("on model", async () => {
      await expectMarkDecoratorNotCalled(`
        @mark(T)
        model Foo<T> {}
      `);
    });

    it("on interface", async () => {
      await expectMarkDecoratorNotCalled(`
        @mark(T)
        interface Foo<T> {}
      `);
    });

    it("on operation", async () => {
      await expectMarkDecoratorNotCalled(`
        @mark(T)
        op foo<T>(): void;
      `);
    });

    it("on union", async () => {
      await expectMarkDecoratorNotCalled(`
        @mark(T)
        union Foo<T> {}
      `);
    });

    describe("on model properties", () => {
      it("under model", async () => {
        await expectMarkDecoratorNotCalled(`
          model Foo<T> {
            @mark(T)
            prop: string;
          }
        `);
      });

      it("under operation returnType", async () => {
        await expectMarkDecoratorNotCalled(`
          op foo<T>(): {
            @mark(T)
            prop: string;
          };
        `);
      });

      it("in operation in interface", async () => {
        await expectMarkDecoratorNotCalled(`
          interface Test<T> {
            foo(@mark(T) prop: string;): void;
          }
        `);
      });

      it("nested", async () => {
        await expectMarkDecoratorNotCalled(`
          model Foo<T> {
            nested: {
              @mark(T)
              prop: string;
            }
          }
        `);
      });

      it("nested in union", async () => {
        await expectMarkDecoratorNotCalled(`
          model Foo<T> {
            nested: string | {
              @mark(T)
              prop: string;
            }
          }
        `);
      });
    });
  });

  describe("named template argument instantiations", () => {
    it("with named arguments", async () => {
      testHost.addTypeSpecFile(
        "main.tsp",
        `
          model A<T> { a: T }
          @test model B {
            foo: A<T = string>
          };
        `,
      );

      const { B } = (await testHost.compile("main.tsp")) as { B: Model };
      const foo = B.properties.get("foo")!.type;
      strictEqual(foo.kind, "Model");
      const a = foo.properties.get("a")!;
      strictEqual(a.type.kind, "Scalar");
      strictEqual(a.type.name, "string");
    });

    it("with named arguments out of order", async () => {
      testHost.addTypeSpecFile(
        "main.tsp",
        `
          model A<T, U> { a: T, b: U }
          @test model B {
            foo: A<U = int32, T = string>
          };
        `,
      );

      const { B } = (await testHost.compile("main.tsp")) as { B: Model };
      const foo = B.properties.get("foo")!.type;
      strictEqual(foo.kind, "Model");
      const a = foo.properties.get("a")!;
      const b = foo.properties.get("b")!;
      strictEqual(a.type.kind, "Scalar");
      strictEqual(a.type.name, "string");
      strictEqual(b.type.kind, "Scalar");
      strictEqual(b.type.name, "int32");
    });

    it("with named arguments and defaults", async () => {
      testHost.addTypeSpecFile(
        "main.tsp",
        `
          model A<T = int32, U = string> { a: T, b: U }
          @test model B {
            foo: A<U = "bar">
          };
        `,
      );

      const { B } = (await testHost.compile("main.tsp")) as { B: Model };
      const foo = B.properties.get("foo")!.type;
      strictEqual(foo.kind, "Model");
      const a = foo.properties.get("a")!;
      const b = foo.properties.get("b")!;
      strictEqual(a.type.kind, "Scalar");
      strictEqual(a.type.name, "int32");
      strictEqual(b.type.kind, "String");
      strictEqual(b.type.value, "bar");
    });

    it("with named arguments and defaults bound to other parameters", async () => {
      testHost.addTypeSpecFile(
        "main.tsp",
        `
          model A<T, U = T> { a: T, b: U }
          @test model B {
            foo: A<T = string>
          };
        `,
      );

      const { B } = (await testHost.compile("main.tsp")) as { B: Model };
      const foo = B.properties.get("foo")!.type;
      strictEqual(foo.kind, "Model");
      const a = foo.properties.get("a")!;
      const b = foo.properties.get("b")!;
      strictEqual(a.type.kind, "Scalar");
      strictEqual(a.type.name, "string");
      strictEqual(b.type.kind, "Scalar");
      strictEqual(b.type.name, "string");
    });

    it("with named and positional arguments", async () => {
      testHost.addTypeSpecFile(
        "main.tsp",
        `
          model A<T, U = int32, V extends string = string> { a: T, b: U, c: V }

          @test model B {
            foo: A<boolean, V = "bar">
          }

          @test model C {
            foo: A<T = boolean, V = "bar">
          }
        `,
      );

      const { B, C } = (await testHost.compile("main.tsp")) as { B: Model; C: Model };

      for (const M of [B, C]) {
        const foo = M.properties.get("foo")!.type;
        strictEqual(foo.kind, "Model");
        const a = foo.properties.get("a")!;
        const b = foo.properties.get("b")!;
        const c = foo.properties.get("c")!;
        strictEqual(a.type.kind, "Scalar");
        strictEqual(a.type.name, "boolean");
        strictEqual(b.type.kind, "Scalar");
        strictEqual(b.type.name, "int32");
        strictEqual(c.type.kind, "String");
        strictEqual(c.type.value, "bar");
      }
    });

    it("cannot specify name of nonexistent parameter", async () => {
      const { pos, end, source } = extractSquiggles(`
      model A<T> { a: T }

      @test model B {
        foo: A<string, ~~~U = "bar"~~~>
      }
    `);

      testHost.addTypeSpecFile("main.tsp", source);

      const [{ B }, diagnostics] = (await testHost.compileAndDiagnose("main.tsp")) as [
        { B: Model },
        Diagnostic[],
      ];

      const foo = B.properties.get("foo")!.type;
      strictEqual(foo.kind, "Model");
      const a = foo.properties.get("a")!;
      strictEqual(a.type.kind, "Scalar");
      strictEqual(a.type.name, "string");

      expectDiagnostics(diagnostics, {
        code: "invalid-template-args",
        message: "No parameter named 'U' exists in the target template.",
        pos,
        end,
      });
    });

    it("cannot specify argument twice", async () => {
      const { pos, end, source } = extractSquiggles(`
      model A<T> { a: T }

      @test model B {
        foo: A<string, ~~~T = "bar"~~~>
      }
    `);

      testHost.addTypeSpecFile("main.tsp", source);

      const [{ B }, diagnostics] = (await testHost.compileAndDiagnose("main.tsp")) as [
        { B: Model },
        Diagnostic[],
      ];

      const foo = B.properties.get("foo")!.type;
      strictEqual(foo.kind, "Model");
      const a = foo.properties.get("a")!;
      strictEqual(a.type.kind, "Scalar");
      strictEqual(a.type.name, "string");

      expectDiagnostics(diagnostics, {
        code: "invalid-template-args",
        message: "Cannot specify template argument 'T' again.",
        pos,
        end,
      });
    });

    it("cannot specify argument twice by name", async () => {
      const { pos, end, source } = extractSquiggles(`
      model A<T> { a: T }

      @test model B {
        foo: A<T = string, ~~~T = "bar"~~~>
      }
    `);

      testHost.addTypeSpecFile("main.tsp", source);

      const [{ B }, diagnostics] = (await testHost.compileAndDiagnose("main.tsp")) as [
        { B: Model },
        Diagnostic[],
      ];

      const foo = B.properties.get("foo")!.type;
      strictEqual(foo.kind, "Model");
      const a = foo.properties.get("a")!;
      strictEqual(a.type.kind, "Scalar");
      strictEqual(a.type.name, "string");

      expectDiagnostics(diagnostics, {
        code: "invalid-template-args",
        message: "Cannot specify template argument 'T' again.",
        pos,
        end,
      });
    });

    it("cannot specify positional argument after named argument", async () => {
      const { pos, end, source } = extractSquiggles(`
      model A<T, U, V extends string = string> { a: T, b: U, c: V }

      @test model B {
        foo: ~~~A<boolean, V = "bar", string>~~~
      }
    `);

      testHost.addTypeSpecFile("main.tsp", source);

      const [{ B }, diagnostics] = (await testHost.compileAndDiagnose("main.tsp")) as [
        { B: Model },
        Diagnostic[],
      ];

      const foo = B.properties.get("foo")!.type;
      strictEqual(foo.kind, "Model");
      const a = foo.properties.get("a")!;
      const b = foo.properties.get("b")!;
      const c = foo.properties.get("c")!;
      strictEqual(a.type.kind, "Scalar");
      strictEqual(a.type.name, "boolean");
      strictEqual(b.type.kind, "Intrinsic");
      strictEqual(b.type.name, "unknown");
      strictEqual(c.type.kind, "String");
      strictEqual(c.type.value, "bar");

      expectDiagnostics(diagnostics, [
        {
          code: "invalid-template-args",
          message:
            "Positional template arguments cannot follow named arguments in the same argument list.",
          pos: pos + 22,
          end: end - 1,
        },
        {
          code: "invalid-template-args",
          message: "Template argument 'U' is required and not specified.",
          pos,
          end,
        },
      ]);
    });

    it("cannot specify positional argument after named argument with default omitted", async () => {
      const { pos, end, source } = extractSquiggles(`
      model A<T, U = int32, V extends string = string> { a: T, b: U, c: V }

      @test model B {
        foo: A<boolean, V = "bar", ~~~string~~~>
      }
    `);

      testHost.addTypeSpecFile("main.tsp", source);

      const [{ B }, diagnostics] = (await testHost.compileAndDiagnose("main.tsp")) as [
        { B: Model },
        Diagnostic[],
      ];

      const foo = B.properties.get("foo")!.type;
      strictEqual(foo.kind, "Model");
      const a = foo.properties.get("a")!;
      const b = foo.properties.get("b")!;
      const c = foo.properties.get("c")!;
      strictEqual(a.type.kind, "Scalar");
      strictEqual(a.type.name, "boolean");
      strictEqual(b.type.kind, "Scalar");
      strictEqual(b.type.name, "int32");
      strictEqual(c.type.kind, "String");
      strictEqual(c.type.value, "bar");

      expectDiagnostics(diagnostics, {
        code: "invalid-template-args",
        message:
          "Positional template arguments cannot follow named arguments in the same argument list.",
        pos: pos,
        end: end,
      });
    });

    it("cannot specify a typereference with args as a parameter name", async () => {
      const { pos, end, source } = extractSquiggles(`
      model A<T> { a: T }

      @test model B {
        foo: A<~~~T<string>~~~ = string>
      }
    `);

      testHost.addTypeSpecFile("main.tsp", source);

      const diagnostics = await testHost.diagnose("main.tsp");

      expectDiagnostics(diagnostics, {
        code: "invalid-template-argument-name",
        message: "Template parameter argument names must be valid, bare identifiers.",
        pos,
        end,
      });
    });

    it("template arguments are evaluated in the correct order", async () => {
      const members: [Type, Type][] = [];

      testHost.addJsFile("effect.js", {
        $effect: (_: DecoratorContext, target: Type, value: Type) => {
          members.push([target, value]);
        },
      });

      testHost.addTypeSpecFile(
        "main.tsp",
        `
        import "./effect.js";

        @effect(T)
        model Dec<T> { t: T }

        model A<T, U> { a: T, b: U }

        @test model B {
          bar: A<U = Dec<string>, T = Dec<int32>>
        }
        `,
      );

      const { B } = (await testHost.compile("main.tsp")) as { B: Model };
      const bar = B.properties.get("bar")!.type;
      strictEqual(bar.kind, "Model");
      const a = bar.properties.get("a")!;
      const b = bar.properties.get("b")!;
      strictEqual(a.type.kind, "Model");
      strictEqual(a.type.name, "Dec");
      strictEqual(b.type.kind, "Model");
      strictEqual(b.type.name, "Dec");

      // Assert that the members are added (decorators executed) in _declaration_ order
      // rather than in the order they appear in the template instantiation.
      strictEqual(members.length, 2);
      strictEqual(members[0][0], a.type);
      strictEqual(members[0][1].kind, "Scalar");
      strictEqual(members[0][1].name, "int32");
      strictEqual(members[1][0], b.type);
      strictEqual(members[1][1].kind, "Scalar");
      strictEqual(members[1][1].name, "string");
    });
  });

  describe("template declaration passing values", () => {
    it("allows passing to a decorator expecting that value", async () => {
      testHost.addJsFile("effect.js", {
        $call: () => null,
      });

      testHost.addTypeSpecFile(
        "main.tsp",
        `
        import "./effect.js";
        extern dec call(target, arg: valueof string);
        @call(T) model Dec<T extends valueof string> {}
        `,
      );
      const diagnostics = await testHost.diagnose("main.tsp");
      expectDiagnosticEmpty(diagnostics);
    });

    it("allows passing to a decorator expecting a composed value", async () => {
      testHost.addJsFile("effect.js", {
        $call: () => null,
      });

      testHost.addTypeSpecFile(
        "main.tsp",
        `
        import "./effect.js";
        extern dec call(target, arg: valueof unknown);
        @call(#{foo: T}) model Dec<T extends valueof string> {}
        `,
      );
      const diagnostics = await testHost.diagnose("main.tsp");
      expectDiagnosticEmpty(diagnostics);
    });

    it("validate incompatible composed values", async () => {
      testHost.addJsFile("effect.js", {
        $call: () => null,
      });

      testHost.addTypeSpecFile(
        "main.tsp",
        `
        import "./effect.js";
        extern dec call(target, arg: valueof {foo: int32});
        @call(#{foo: T}) model Dec<T extends valueof string> {}
        `,
      );
      const diagnostics = await testHost.diagnose("main.tsp");
      expectDiagnostics(diagnostics, {
        code: "invalid-argument",
        message:
          "Argument of type '{ foo: string }' is not assignable to parameter of type '{ foo: int32 }'",
      });
    });
  });
});<|MERGE_RESOLUTION|>--- conflicted
+++ resolved
@@ -420,8 +420,6 @@
     strictEqual(MyOp.returnType.name, "string");
   });
 
-<<<<<<< HEAD
-=======
   it("can use parent parameters default in default", async () => {
     testHost.addTypeSpecFile(
       "main.tsp",
@@ -442,7 +440,6 @@
     strictEqual(MyOp.returnType.name, "string");
   });
 
->>>>>>> 5fad4056
   it("can override default provided by parent parameters", async () => {
     testHost.addTypeSpecFile(
       "main.tsp",
