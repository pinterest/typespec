import { Experimental_OverridableComponent } from "#core/components/index.js";
import { useTsp } from "#core/context/index.js";
import { reportPythonDiagnostic } from "#python/lib.js";
<<<<<<< HEAD
import { code, For } from "@alloy-js/core";
=======
import { For, mapJoin } from "@alloy-js/core";
>>>>>>> ffa0943a
import * as py from "@alloy-js/python";
import {
  isNeverType,
  type IntrinsicType,
  type Model,
  type Scalar,
  type TemplatedTypeBase,
  type Type,
} from "@typespec/compiler";
import type { TemplateParameterDeclarationNode } from "@typespec/compiler/ast";
import type { Typekit } from "@typespec/compiler/typekit";
import { datetimeModule, decimalModule, typingModule } from "../../builtins.js";
import { efRefkey } from "../../utils/refkey.js";
import { ArrayExpression } from "../array-expression/array-expression.js";
import { RecordExpression } from "../record-expression/record-expression.js";

export interface TypeExpressionProps {
  type: Type;

  /**
   * Whether to disallow references. Setting this will force the type to be
   * emitted inline, even if it is a declaration that would otherwise be
   * referenced.
   */
  noReference?: boolean;
}

export function TypeExpression(props: TypeExpressionProps) {
  const { $ } = useTsp();
  const type = props.type;
  if (!props.noReference && isDeclaration($, type)) {
    return (
      <Experimental_OverridableComponent reference type={type}>
        <py.Reference refkey={efRefkey(type)} />
      </Experimental_OverridableComponent>
    );
  }

  // TODO: Make sure this is an exhaustive switch, including EnumMember and such
  switch (type.kind) {
    case "Scalar": // Custom types based on primitives (Intrinsics)
    case "Intrinsic": // Language primitives like `string`, `number`, etc.
      if (isNeverType(type)) {
        return typingModule["."]["Never"];
      }
      return <>{getScalarIntrinsicExpression($, type)}</>;
    case "Boolean":
    case "Number":
    case "String":
      return <py.Atom jsValue={type.value} />;
    case "Tuple":
      return (
        <>
          {typingModule["."]["Tuple"]}[
          <For each={type.values} comma space>
            {(element) => <TypeExpression type={element} />}
          </For>
          ]
        </>
      );
    case "Union": {
      const variants = Array.from((type as any).variants?.values?.() ?? []);
      return mapJoin(
        () => variants,
        (v: any) => <TypeExpression type={v.type} />,
        { joiner: " | " },
      );
    }
    case "ModelProperty":
      return <TypeExpression type={type.type} />;
    case "Model":
      if ($.array.is(type)) {
        const elementType = type.indexer!.value;
        return <ArrayExpression elementType={elementType} />;
      }

      if ($.record.is(type)) {
        const elementType = (type as Model).indexer!.value;
        return <RecordExpression elementType={elementType} />;
      }

      if (isTemplateVar(type)) {
        // Handles scenarios like Response<string>, rendering Response[str]
        const args = (type.templateMapper?.args ?? []) as Type[];
        const typeArgs = args.map((a) => <TypeExpression type={a} />);
        const baseName = py.usePythonNamePolicy().getName((type as Model).name, "class");
        return (
          <>
            {baseName}[
            <For each={typeArgs} comma>
              {(a) => a}
            </For>
            ]
          </>
        );
      }
      reportPythonDiagnostic($.program, { code: "python-unsupported-type", target: type });
      break;
    case "TemplateParameter":
      return code`${String((type.node as TemplateParameterDeclarationNode).id.sv)}`;

<<<<<<< HEAD
    // TODO: Functions will be implemented separately
    // case "Operation":
    //   return <FunctionType type={type} />;
=======
    // TODO: Models will be implemented separately
    // return <InterfaceExpression type={type} />;
    case "Operation": {
      // Render function types as typing.Callable[[ArgTypes...], ReturnType]
      // If parameters cannot be enumerated, fall back to Callable[..., ReturnType]
      let paramTypes: Type[] | null = null;
      const op: any = type as any;
      if (op.parameters) {
        try {
          const { $ } = useTsp();
          const modelProps = $.model.getProperties(op.parameters);
          paramTypes = Array.from(modelProps.values()).map((p: any) => p.type);
        } catch {
          // Unknown/unsupported params shape
          paramTypes = null;
        }
      } else {
        paramTypes = [];
      }

      return (
        <>
          {typingModule["."]["Callable"]}[
          {paramTypes === null ? (
            <>...</>
          ) : paramTypes.length > 0 ? (
            <>
              [
              <For each={paramTypes} comma space>
                {(t) => <TypeExpression type={t} />}
              </For>
              ]
            </>
          ) : (
            <>[]</>
          )}
          {", "}
          <TypeExpression type={(type as any).returnType} />]
        </>
      );
    }
>>>>>>> ffa0943a
    default:
      reportPythonDiagnostic($.program, { code: "python-unsupported-type", target: type });
  }
}

const intrinsicNameToPythonType = new Map<string, string | null>([
  // Core types
  ["unknown", "Any"], // Matches Python's `Any`
  ["string", "str"], // Matches Python's `str`
  ["boolean", "bool"], // Matches Python's `bool`
  ["null", "None"], // Matches Python's `None`
  ["void", "None"], // Matches Python's `None`
  ["never", "Never"], // Matches Python's `Never`
  ["bytes", "bytes"], // Matches Python's `bytes`

  // Numeric types
  ["numeric", "number"], // Parent type for all numeric types
  ["integer", "int"], // Broad integer category, maps to `int`
  ["float", "float"], // Broad float category, maps to `float`
  ["decimal", "Decimal"], // Broad decimal category, maps to `Decimal`
  ["decimal128", "Decimal"], // 128-bit decimal category, maps to `Decimal`
  ["int64", "int"], // Use `int` to handle large 64-bit integers
  ["int32", "int"], // 32-bit integer fits in Python's `int`
  ["int16", "int"], // 16-bit integer
  ["int8", "int"], // 8-bit integer
  ["safeint", "int"], // Safe integer fits within Python limits
  ["uint64", "int"], // Use `int` for unsigned 64-bit integers
  ["uint32", "int"], // 32-bit unsigned integer
  ["uint16", "int"], // 16-bit unsigned integer
  ["uint8", "int"], // 8-bit unsigned integer
  ["float32", "float"], // Maps to Python's `float`
  ["float64", "float"], // Maps to Python's `float`.

  // Date and time types
  ["plainDate", "str"], // Use `str` for plain calendar dates
  ["plainTime", "str"], // Use `str` for plain clock times
  ["utcDateTime", "datetime"], // Use `datetime` for UTC date-times
  ["offsetDateTime", "str"], // Use `str` for timezone-specific date-times
  ["duration", "str"], // Duration as an ISO 8601 string or custom format

  // String types
  ["url", "str"], // Matches Python's `str`
]);

const pythonTypeToImport = new Map<string, any>([
  ["Any", typingModule["."]["Any"]],
  ["Never", typingModule["."]["Never"]],
  ["Tuple", typingModule["."]["Tuple"]],
  ["datetime", datetimeModule["."]["datetime"]],
  ["Decimal", decimalModule["."]["Decimal"]],
]);

function getScalarIntrinsicExpression($: Typekit, type: Scalar | IntrinsicType): string | null {
  let intrinsicName: string;
  if ($.scalar.is(type)) {
    if ($.scalar.isUtcDateTime(type) || $.scalar.extendsUtcDateTime(type)) {
      const encoding = $.scalar.getEncoding(type);
      intrinsicName = "utcDateTime";
      switch (encoding?.encoding) {
        case "unixTimestamp":
        case "rfc7231":
        case "rfc3339":
        default:
          intrinsicName = `utcDateTime`;
          break;
      }
    }
    intrinsicName = $.scalar.getStdBase(type)?.name ?? "";
  } else {
    intrinsicName = type.name;
  }

  let pythonType = intrinsicNameToPythonType.get(intrinsicName);
  const importModule = pythonTypeToImport.get(pythonType ?? "");
  pythonType = importModule ? importModule : pythonType;

  if (!pythonType) {
    reportPythonDiagnostic($.program, { code: "python-unsupported-scalar", target: type });
    return "any";
  }

  return pythonType;
}

function isTemplateVar(type: Type): boolean {
  return (type as TemplatedTypeBase).templateMapper !== undefined;
}

function isDeclaration($: Typekit, type: Type): boolean {
  if (isTemplateVar(type)) return false;
  switch (type.kind) {
    case "Namespace":
    case "Interface":
    case "Enum":
    case "Operation":
    case "EnumMember":
    case "UnionVariant":
      return false;

    case "Model":
      if ($.array.is(type) || $.record.is(type)) {
        return false;
      }

      return Boolean(type.name);
    case "Union":
      return Boolean(type.name);
    default:
      return false;
  }
}<|MERGE_RESOLUTION|>--- conflicted
+++ resolved
@@ -1,11 +1,7 @@
 import { Experimental_OverridableComponent } from "#core/components/index.js";
 import { useTsp } from "#core/context/index.js";
 import { reportPythonDiagnostic } from "#python/lib.js";
-<<<<<<< HEAD
-import { code, For } from "@alloy-js/core";
-=======
-import { For, mapJoin } from "@alloy-js/core";
->>>>>>> ffa0943a
+import { code, For, mapJoin } from "@alloy-js/core";
 import * as py from "@alloy-js/python";
 import {
   isNeverType,
@@ -107,11 +103,6 @@
     case "TemplateParameter":
       return code`${String((type.node as TemplateParameterDeclarationNode).id.sv)}`;
 
-<<<<<<< HEAD
-    // TODO: Functions will be implemented separately
-    // case "Operation":
-    //   return <FunctionType type={type} />;
-=======
     // TODO: Models will be implemented separately
     // return <InterfaceExpression type={type} />;
     case "Operation": {
@@ -153,7 +144,6 @@
         </>
       );
     }
->>>>>>> ffa0943a
     default:
       reportPythonDiagnostic($.program, { code: "python-unsupported-type", target: type });
   }
