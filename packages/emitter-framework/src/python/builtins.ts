import type { SymbolCreator } from "@alloy-js/core";
import { createModule } from "@alloy-js/python";

// eslint-disable-next-line @typescript-eslint/no-unused-vars
type dummy = SymbolCreator;

export const abcModule = createModule({
  name: "abc",
  descriptor: {
    ".": ["ABC"],
  },
});

export const datetimeModule = createModule({
  name: "datetime",
  descriptor: {
    ".": ["datetime", "date", "time", "timedelta", "timezone"],
  },
});

export const dataclassesModule = createModule({
  name: "dataclasses",
  descriptor: {
    ".": ["dataclass", "field"],
  },
});

export const decimalModule = createModule({
  name: "decimal",
  descriptor: {
    ".": ["Decimal"],
  },
});

export const typingModule = createModule({
  name: "typing",
  descriptor: {
<<<<<<< HEAD
    ".": [
      "Any",
      "Literal",
      "Never",
      "NoReturn",
      "Protocol",
      "Tuple",
      "Generic",
      "TypeAlias",
      "TypeVar",
      "Optional",
    ],
=======
    ".": ["Any", "Never", "NoReturn", "TypeAlias", "Tuple", "Callable", "Protocol"],
>>>>>>> ffa0943a
  },
});<|MERGE_RESOLUTION|>--- conflicted
+++ resolved
@@ -35,21 +35,6 @@
 export const typingModule = createModule({
   name: "typing",
   descriptor: {
-<<<<<<< HEAD
-    ".": [
-      "Any",
-      "Literal",
-      "Never",
-      "NoReturn",
-      "Protocol",
-      "Tuple",
-      "Generic",
-      "TypeAlias",
-      "TypeVar",
-      "Optional",
-    ],
-=======
-    ".": ["Any", "Never", "NoReturn", "TypeAlias", "Tuple", "Callable", "Protocol"],
->>>>>>> ffa0943a
+    ".": ["Any", "Callable", "Generic", "Literal", "Never", "NoReturn", "Optional", "Protocol", "TypeAlias", "TypeVar", "Tuple"],
   },
 });