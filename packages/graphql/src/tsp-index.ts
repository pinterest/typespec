import type { DecoratorImplementations } from "@typespec/compiler";
import { NAMESPACE } from "./lib.js";
<<<<<<< HEAD
import { $mutation, $query, $subscription } from "./lib/operation-kind.js";
=======
import { $compose, $Interface } from "./lib/interface.js";
import { $operationFields } from "./lib/operation-fields.js";
import { $compose, $Interface } from "./lib/interface.js";
>>>>>>> 6553a150
import { $schema } from "./lib/schema.js";

export const $decorators: DecoratorImplementations = {
  [NAMESPACE]: {
<<<<<<< HEAD
    mutation: $mutation,
    query: $query,
=======
    compose: $compose,
    Interface: $Interface,
    operationFields: $operationFields,
>>>>>>> 6553a150
    schema: $schema,
    subscription: $subscription,
  },
};<|MERGE_RESOLUTION|>--- conflicted
+++ resolved
@@ -1,24 +1,17 @@
 import type { DecoratorImplementations } from "@typespec/compiler";
 import { NAMESPACE } from "./lib.js";
-<<<<<<< HEAD
+import { $compose, $Interface } from "./lib/interface.js";
 import { $mutation, $query, $subscription } from "./lib/operation-kind.js";
-=======
-import { $compose, $Interface } from "./lib/interface.js";
 import { $operationFields } from "./lib/operation-fields.js";
-import { $compose, $Interface } from "./lib/interface.js";
->>>>>>> 6553a150
 import { $schema } from "./lib/schema.js";
 
 export const $decorators: DecoratorImplementations = {
   [NAMESPACE]: {
-<<<<<<< HEAD
+    compose: $compose,
+    Interface: $Interface,
     mutation: $mutation,
     query: $query,
-=======
-    compose: $compose,
-    Interface: $Interface,
     operationFields: $operationFields,
->>>>>>> 6553a150
     schema: $schema,
     subscription: $subscription,
   },
